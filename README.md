# Satip
<!-- ALL-CONTRIBUTORS-BADGE:START - Do not remove or modify this section -->
[![All Contributors](https://img.shields.io/badge/all_contributors-14-orange.svg?style=flat-square)](#contributors-)
<!-- ALL-CONTRIBUTORS-BADGE:END -->

[![PyPI version](https://badge.fury.io/py/satip.svg)](https://badge.fury.io/py/satip)

[![codecov](https://codecov.io/gh/openclimatefix/Satip/branch/main/graph/badge.svg?token=GTQDR2ZZ2S)](https://codecov.io/gh/openclimatefix/Satip)

> Satip is a library for <b>sat</b>ellite <b>i</b>mage <b>p</b>rocessing, and provides all of the functionality necessary for retrieving, and storing EUMETSAT data

<br>


### Installation

To install the `satip` library please run:

```bash
pip install satip
```

Or if you're working in the development environment you can run the following from the directory root:

```bash
pip install -e .
```

#### Conda

Or, if you want to use `conda` from a cloned Satip repository:

```bash
conda env create -f environment.yml
conda activate satip
pip install -e .
```

If you plan to work on the development of Satip then also consider installing these development tools:

```bash
conda install pytest flake8 jedi mypy black pre-commit
pre-commit install
```

### Development Environment

In order to contribute:
- it's recommended that you use a Linux-based OS. This is currently used for all CI/CD testing, production, and development.
- At the time of writing (21-Dec-23), the Python version used is 3.11 with work being done to update to Python 3.12. This is subject to updates over time.

## Operation

### Getting your own API key

In order to contribute to development or just test-run some scripts, you will need your own Eumetsat-API-key. Please follow these steps:

1. Go to https://eoportal.eumetsat.int and register an account.
2. You can log in and go to https://data.eumetsat.int/ to check available data services. From there go to your profile and choose the option "API key" or go to https://api.eumetsat.int/api-key/ directly.
3. Please make sure that you added the key and secret to your user's environment variables.

### Downloading EUMETSAT Data

We have moved this to [here](https://github.com/openclimatefix/dagster-dags/blob/main/containers/sat/download_process_sat.py)

### Converting Native files to Zarr
`scripts/convert_native_to_zarr.py` converts EUMETSAT `.nat` files to Zarr datasets, using very mild lossy [JPEG-XL](https://en.wikipedia.org/wiki/JPEG_XL) compression. (JPEG-XL is the "new kid on the block" of image compression algorithms). JPEG-XL makes the files about a quarter the size of the equivalent `bz2` compressed files, whilst the images are visually indistinguishable. JPEG-XL cannot represent NaNs so NaNs. JPEG-XL understands float32 values in the range `[0, 1]`. NaNs are encoded as the value `0.025`. All "real" values are in the range `[0.075, 1]`. We leave a gap between "NaNs" and "real values" because there is very slight "ringing" around areas of constant value (see [this comment for more details](https://github.com/openclimatefix/Satip/issues/67#issuecomment-1036456502)). Use `satip.jpeg_xl_float_with_nans.JpegXlFloatWithNaNs` to decode the satellite data. This class will reconstruct the NaNs and rescale the data to the range `[0, 1]`.


## Running in Production

The live service uses `app.py` as the entrypoint for running the live data download for OCF's forecasting service, and has a few configuration options, configurable by command line argument or environment variable.

`--api-key` or `API_KEY` is the EUMETSAT API key

`--api-secret` or `API_SECRET` is the EUMETSAT API secret

`--save-dir` or `SAVE_DIR` is the top level directory to save the output files, a `latest` subfolder will be added to that directory to contain the latest data

`--history` or `HISTORY` is the amount of history timesteps to use in the `latest.zarr` files

`--db-url` or `DB_URL` is the URL to the database to save to when a run has finished

`--use-rescaler` or `USE_RESCALER` tells whether to rescale the satellite data to between 0 and 1 or not when saving to disk. Primarily used as backwards compatibility for the current production models, all new training and production Zarrs should use the rescaled data.

`--use-iodc` or `USE_IODC` is an option to get the IODC satellite data

## Testing

To run tests, simply run ```pytest .``` from the root of the repository. To generate the test plots, run ```python scripts/generate_test_plots.py```.

### Environmental Variables
Some tests require environmental variables to be set that would be passed in by command line argument when running the code in production. These are as follows:
 - `EUMETSAT_USER_KEY`: the EUMETSAT API key
 - `EUMETSAT_USER_SECRET`: the EUMETSAT API secret

 These can be added using the `export` command in your shell environment. To add these permanently, the export statements can be added to the configuration file for the shell environment (e.g. "~/.bashrc" if using bash).

## Contributors ✨

Thanks goes to these wonderful people ([emoji key](https://allcontributors.org/docs/en/emoji-key)):

<!-- ALL-CONTRIBUTORS-LIST:START - Do not remove or modify this section -->
<!-- prettier-ignore-start -->
<!-- markdownlint-disable -->
<table>
  <tbody>
    <tr>
      <td align="center" valign="top" width="14.28%"><a href="https://www.jacobbieker.com"><img src="https://avatars.githubusercontent.com/u/7170359?v=4?s=100" width="100px;" alt="Jacob Bieker"/><br /><sub><b>Jacob Bieker</b></sub></a><br /><a href="https://github.com/openclimatefix/Satip/commits?author=jacobbieker" title="Code">💻</a></td>
      <td align="center" valign="top" width="14.28%"><a href="http://jack-kelly.com"><img src="https://avatars.githubusercontent.com/u/460756?v=4?s=100" width="100px;" alt="Jack Kelly"/><br /><sub><b>Jack Kelly</b></sub></a><br /><a href="https://github.com/openclimatefix/Satip/commits?author=JackKelly" title="Code">💻</a></td>
      <td align="center" valign="top" width="14.28%"><a href="https://github.com/AyrtonB"><img src="https://avatars.githubusercontent.com/u/29051639?v=4?s=100" width="100px;" alt="Ayrton Bourn"/><br /><sub><b>Ayrton Bourn</b></sub></a><br /><a href="https://github.com/openclimatefix/Satip/commits?author=AyrtonB" title="Code">💻</a></td>
      <td align="center" valign="top" width="14.28%"><a href="http://laurencewatson.com"><img src="https://avatars.githubusercontent.com/u/1125376?v=4?s=100" width="100px;" alt="Laurence Watson"/><br /><sub><b>Laurence Watson</b></sub></a><br /><a href="https://github.com/openclimatefix/Satip/commits?author=Rabscuttler" title="Code">💻</a></td>
      <td align="center" valign="top" width="14.28%"><a href="https://github.com/notger"><img src="https://avatars.githubusercontent.com/u/1180540?v=4?s=100" width="100px;" alt="Notger Heinz"/><br /><sub><b>Notger Heinz</b></sub></a><br /><a href="https://github.com/openclimatefix/Satip/commits?author=notger" title="Documentation">📖</a></td>
      <td align="center" valign="top" width="14.28%"><a href="https://github.com/peterdudfield"><img src="https://avatars.githubusercontent.com/u/34686298?v=4?s=100" width="100px;" alt="Peter Dudfield"/><br /><sub><b>Peter Dudfield</b></sub></a><br /><a href="https://github.com/openclimatefix/Satip/commits?author=peterdudfield" title="Documentation">📖</a></td>
      <td align="center" valign="top" width="14.28%"><a href="https://github.com/norbline"><img src="https://avatars.githubusercontent.com/u/39647420?v=4?s=100" width="100px;" alt="Azah Norbline"/><br /><sub><b>Azah Norbline</b></sub></a><br /><a href="https://github.com/openclimatefix/Satip/commits?author=norbline" title="Code">💻</a></td>
    </tr>
    <tr>
      <td align="center" valign="top" width="14.28%"><a href="https://github.com/TomPughe"><img src="https://avatars.githubusercontent.com/u/147526382?v=4?s=100" width="100px;" alt="Tom Pughe"/><br /><sub><b>Tom Pughe</b></sub></a><br /><a href="https://github.com/openclimatefix/Satip/commits?author=TomPughe" title="Code">💻</a></td>
      <td align="center" valign="top" width="14.28%"><a href="https://huggingface.co/64bits"><img src="https://avatars.githubusercontent.com/u/40121574?v=4?s=100" width="100px;" alt="Zhenbang Feng"/><br /><sub><b>Zhenbang Feng</b></sub></a><br /><a href="https://github.com/openclimatefix/Satip/commits?author=JasonFengGit" title="Code">💻</a></td>
      <td align="center" valign="top" width="14.28%"><a href="https://github.com/jsbaasi"><img src="https://avatars.githubusercontent.com/u/72830904?v=4?s=100" width="100px;" alt="jsbaasi"/><br /><sub><b>jsbaasi</b></sub></a><br /><a href="https://github.com/openclimatefix/Satip/commits?author=jsbaasi" title="Code">💻</a></td>
      <td align="center" valign="top" width="14.28%"><a href="https://github.com/suleman1412"><img src="https://avatars.githubusercontent.com/u/37236131?v=4?s=100" width="100px;" alt="Suleman Karigar"/><br /><sub><b>Suleman Karigar</b></sub></a><br /><a href="https://github.com/openclimatefix/Satip/commits?author=suleman1412" title="Code">💻</a></td>
      <td align="center" valign="top" width="14.28%"><a href="https://richasharma.co.in/"><img src="https://avatars.githubusercontent.com/u/41283476?v=4?s=100" width="100px;" alt="Richa"/><br /><sub><b>Richa</b></sub></a><br /><a href="https://github.com/openclimatefix/Satip/commits?author=14Richa" title="Code">💻</a></td>
      <td align="center" valign="top" width="14.28%"><a href="http://phinate.github.io"><img src="https://avatars.githubusercontent.com/u/49782545?v=4?s=100" width="100px;" alt="Nathan Simpson"/><br /><sub><b>Nathan Simpson</b></sub></a><br /><a href="https://github.com/openclimatefix/Satip/issues?q=author%3Aphinate" title="Bug reports">🐛</a></td>
      <td align="center" valign="top" width="14.28%"><a href="https://github.com/peach280"><img src="https://avatars.githubusercontent.com/u/187241561?v=4?s=100" width="100px;" alt="peach280"/><br /><sub><b>peach280</b></sub></a><br /><a href="#maintenance-peach280" title="Maintenance">🚧</a></td>
    </tr>
  </tbody>
</table>

## Notice
We would like to inform you that this repository will soon be archived. Please feel free to continue using the project, but be aware that no new features or bug fixes will be provided in the future.

We appreciate your support and contributions!

<!-- markdownlint-restore -->
<!-- prettier-ignore-end -->

<!-- ALL-CONTRIBUTORS-LIST:END -->

This project follows the [all-contributors](https://github.com/all-contributors/all-contributors) specification. Contributions of any kind welcome!
<<<<<<< HEAD
=======

>>>>>>> 4bd3b212
## Notice

We would like to inform you that this repository will soon be archived. Please feel free to continue using the project, but be aware that no new features or bug fixes will be provided in the future.

We appreciate your support and contributions!<|MERGE_RESOLUTION|>--- conflicted
+++ resolved
@@ -137,10 +137,6 @@
 <!-- ALL-CONTRIBUTORS-LIST:END -->
 
 This project follows the [all-contributors](https://github.com/all-contributors/all-contributors) specification. Contributions of any kind welcome!
-<<<<<<< HEAD
-=======
-
->>>>>>> 4bd3b212
 ## Notice
 
 We would like to inform you that this repository will soon be archived. Please feel free to continue using the project, but be aware that no new features or bug fixes will be provided in the future.
