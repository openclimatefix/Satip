--- conflicted
+++ resolved
@@ -1,12 +1,7 @@
 [bumpversion]
 commit = True
 tag = True
-<<<<<<< HEAD
 current_version = 2.11.52
-=======
-current_version = 2.11.50
->>>>>>> 582c9a25
-message = Bump version: {current_version} → {new_version} [skip ci]
 
 [bumpversion:file:satip/__init__.py]
 search = __version__ = "{current_version}"
