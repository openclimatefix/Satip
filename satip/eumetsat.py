"""Classes and methods to provide an interface to the EUMETSAT data API.

Classes and methods to handle access tokens, get data catalogues and
manage the downloads and storage of data from the EUMETSET API and their logging.

Usage example:
  from satip.eumetsat import DownloadManager
  dm = DownloadManager(user_key, user_secret, download_directory, log_directory)

  See satip.download.py for a specific application example.
"""

import datetime
import fnmatch
import os
import re
import shutil
import time
import urllib
import zipfile
from io import BytesIO
from urllib.error import HTTPError

import eumdac
import fsspec
import requests
import structlog

from satip import utils
from satip.data_store import dateset_it_to_filename

log = structlog.stdlib.get_logger()

API_ENDPOINT = "https://api.eumetsat.int"

# Data Store searching endpoint
API_SEARCH_ENDPOINT = API_ENDPOINT + "/data/search-products/os"

# Data Tailor customisations endpoint
API_CUSTOMIZATION_ENDPOINT = API_ENDPOINT + "/epcs/customisations"

# Data Tailor download endpoint
API_TAILORED_DOWNLOAD_ENDPOINT = API_ENDPOINT + "/epcs/download"


# TODO: This function is not used anywhere in the code, suggest to remove.
def build_url_string(url, parameters):
    """
    Builds a url string from a parameters dictionary

    Args:
        url (str):         the base URL
        parameters (dict): the query parameters

    Return:
        url (str):         the query ready URL
    """
    init = True
    for key, value in parameters.items():
        if init:
            url = url + "?"
            init = False
        else:
            url = url + "&"

        url = url + key + "=" + value

    return url


def _request_access_token(user_key, user_secret):
    """
    Requests an access token from the EUMETSAT data API

    Args:
        user_key: EUMETSAT API key
        user_secret: EUMETSAT API secret

    Returns:
        access_token: API access token

    """

    token_url = "https://api.eumetsat.int/token"

    r = requests.post(
        token_url,
        auth=requests.auth.HTTPBasicAuth(user_key, user_secret),
        data={"grant_type": "client_credentials"},
        headers={"Content-Type": "application/x-www-form-urlencoded"},
    )
    access_token = r.json()["access_token"]

    return access_token


def query_data_products(
    start_date: str = "2020-01-01",
    end_date: str = "2020-01-02",
    start_index: int = 0,
    num_features: int = 10_000,
    product_id: str = "EO:EUM:DAT:MSG:MSG15-RSS",
) -> requests.models.Response:
    """Queries the EUMETSAT-API for the specified product and date-range.

    Queries the EUMETSAT data API for the specified data
    product and date-range. The dates will accept any
    format that can be interpreted by `pd.to_datetime`.
    A maximum of 10,000 entries are returned by the API
    so the indexes of the returned entries can be specified.

    Args:
        start_date: Start of the query period
        end_date: End of the query period
        start_index: Starting index of returned entries
        num_features: Number of returned entries
        product_id: ID of the EUMETSAT product requested

    Returns:
        r: Response from the request
    """

    search_url = API_ENDPOINT + "/data/search-products/0.4.0/os"

    params = {
        "format": "json",
        "pi": product_id,
        "si": start_index,
        "c": num_features,
        "sort": "start,time,0",
        "dtstart": utils.format_dt_str(start_date),
        "dtend": utils.format_dt_str(end_date),
    }

    r = requests.get(search_url, params=params)
    r.raise_for_status()

    return r


def identify_available_datasets(
    start_date: str, end_date: str, product_id: str = "EO:EUM:DAT:MSG:MSG15-RSS"
):
    """Identifies available datasets from the EUMETSAT data API

    Identified available dataset for the specified data product and date-range.
    The dates will accept any format that can be interpreted by `pd.to_datetime`.

    Args:
        start_date: Start of the query period
        end_date: End of the query period
        product_id: ID of the EUMETSAT product requested
        log: logger to send log messages to, set to None for no logging

    Returns:
        JSON-formatted response from the request
    """
    log.info(
        f"Identifying which dataset are available for {start_date} {end_date} {product_id}",
        productID=product_id
    )

    r_json = query_data_products(start_date, end_date, product_id=product_id).json()

    num_total_results = r_json["totalResults"]
    if log:
        log.info(f"Found {num_total_results} EUMETSAT dataset files", productID=product_id)

    if num_total_results < 500:
        return r_json["features"]

    datasets = r_json["features"]

    # need to loop in batches of 10_000 until all results are found
    extra_loops_needed = num_total_results // 500

    new_end_date = datasets[-1]["properties"]["date"].split("/")[1]

    for i in range(extra_loops_needed):
        # ensure the last loop we only get the remaining assets
        if i + 1 < extra_loops_needed:
            num_features = 500
        else:
            num_features = num_total_results - len(datasets)

        batch_r_json = query_data_products(
            start_date, new_end_date, num_features=num_features, product_id=product_id
        ).json()
        new_end_date = batch_r_json["features"][-1]["properties"]["date"].split("/")[1]
        datasets = datasets + batch_r_json["features"]

    if num_total_results != len(datasets):
        log.warn(f"Some features have not been appended - {len(datasets)} / {num_total_results}", productID=product_id)

    return datasets


# TODO: Passing the access token is redundant, as we call the API with the token in params-arg.
def dataset_id_to_link(collection_id, data_id, access_token):
    """Generates a link for the get request.

    Args:
        collection_id: ID of the collection to request from.
        data_id: Product ID to request for.
        access_token: Access token for the request.

    Returns:
        str containing the URL for the dataset request.
    """
    return (
        "https://api.eumetsat.int/data/download/collections/"
        + f"{urllib.parse.quote(collection_id)}/products/{urllib.parse.quote(data_id)}"
        + "?access_token="
        + access_token
    )


class DownloadManager:  # noqa: D205
    """
    The DownloadManager class provides a handler for downloading data
    from the EUMETSAT API, managing: retrieval, logging and metadata
    """

    def __init__(
        self,
        user_key: str,
        user_secret: str,
        data_dir: str,
        native_file_dir: str = ".",
    ):
        """Download manager initialisation

        Initialises the download manager by:
        * Requesting an API access token
        * Configuring the download directory
        * Adding satip helper functions

        Args:
            user_key: EUMETSAT API key
            user_secret: EUMETSAT API secret
            data_dir: Path to the directory where the satellite data will be saved
            native_file_dir: this is where the native files are saved

        Returns:
            download_manager: Instance of the DownloadManager class
        """

        # Requesting the API access token
        self.user_key = user_key
        self.user_secret = user_secret

        self.request_access_token()

        # Configuring the data directory
        self.data_dir = data_dir
        self.native_file_dir = native_file_dir

        if not os.path.exists(self.data_dir):
            try:
                os.makedirs(self.data_dir)
            except PermissionError:
                raise PermissionError(f"No permission to create {self.data_dir}.")

        # Adding satip helper functions
        self.identify_available_datasets = identify_available_datasets
        self.query_data_products = query_data_products

        return

    def request_access_token(self, user_key=None, user_secret=None):
        """Requests an access token from the EUMETSAT data API.

        If no key or secret are provided then they will default
        to the values provided in the download manager initialisation.

        The requested token is stored in the respective class field.

        Args:
            user_key: EUMETSAT API key
            user_secret: EUMETSAT API secret
        """

        if user_key is None:
            user_key = self.user_key
        if user_secret is None:
            user_secret = self.user_secret

        self.access_token = _request_access_token(user_key, user_secret)

        return

    def download_single_dataset(self, data_link: str):
        """Downloads a single dataset from the EUMETSAT API

        Args:
            data_link: Url link for the relevant dataset
        """

        log.info(f"Downloading one file: {data_link}", parent="DownloadManager")

        params = {"access_token": self.access_token}

        r = requests.get(data_link, params=params)
        r.raise_for_status()

        zipped_files = zipfile.ZipFile(BytesIO(r.content))
        zipped_files.extractall(f"{self.data_dir}")

        return

    def download_date_range(
        self, start_date: str, end_date: str, product_id="EO:EUM:DAT:MSG:MSG15-RSS"
    ):
        """Downloads a date-range-specific dataset from the EUMETSAT API

        Args:
            start_date: Start of the requested data period
            end_date: End of the requested data period
            product_id: ID of the EUMETSAT product requested
        """

        datasets = identify_available_datasets(start_date, end_date, product_id=product_id)
        self.download_datasets(datasets, product_id=product_id)

    def download_datasets(self, datasets, product_id="EO:EUM:DAT:MSG:MSG15-RSS"):
        """Downloads a product-id- and date-range-specific dataset from the EUMETSAT API

        Args:
            datasets: list of datasets returned by `identify_available_datasets`
            product_id: ID of the EUMETSAT product requested
        """

        # Identifying dataset ids to download
        dataset_ids = sorted([dataset["id"] for dataset in datasets])

        # Downloading specified datasets
        if not dataset_ids:
            log.info("No files will be downloaded. None were found in API search.", parent="DownloadManager")
            return

        for dataset_id in dataset_ids:
            log.debug(f"Downloading: {dataset_id}", parent="DownloadManager")
            dataset_link = dataset_id_to_link(
                product_id, dataset_id, access_token=self.access_token
            )
            # Download the raw data
            try:
                self.download_single_dataset(dataset_link)
            except HTTPError:
                log.debug("The EUMETSAT access token has been refreshed", parent="DownloadManager")
                self.request_access_token()
                dataset_link = dataset_id_to_link(
                    product_id, dataset_id, access_token=self.access_token
                )
                self.download_single_dataset(dataset_link)
            except Exception as e:
                log.error(f"Error downloading dataset with id {dataset_id}: {e}", exc_info=True, parent="DownloadManager")

    def download_tailored_date_range(
        self,
        start_date: str,
        end_date: str,
        product_id="EO:EUM:DAT:MSG:MSG15-RSS",
        roi: str = "united_kingdom",
        file_format: str = "hrit",
        projection: str = "geographic",
    ):
        """Downloads a set of tailored datasets from the EUMETSAT API

        Datasets will be in the defined date range and from the specified product
        using the Data Tailor API.

        Args:
            start_date: Start of the requested data period
            end_date: End of the requested data period
            product_id: ID of the EUMETSAT product requested
            roi: Region of interest, None if you want the whole original area
            file_format: File format to request, multiple options, primarily 'netcdf4' and 'geotiff'
            projection: Projection of the stored data, defaults to 'geographic'
        """

        datasets = identify_available_datasets(start_date, end_date, product_id=product_id)
        self.download_tailored_datasets(
            datasets, product_id=product_id, file_format=file_format, projection=projection, roi=roi
        )

    def download_tailored_datasets(
        self,
        datasets,
        product_id: str = "EO:EUM:DAT:MSG:MSG15-RSS",
        roi: str = None,
        file_format: str = "hrit",
        projection: str = None,
    ):
        """
        Query the data tailor service and write the requested ROI data to disk

        Args:
            datasets: Dataset to extract ids from, for which the tailored sets will be downloaded
            product_id: Product ID for the Data Store
            roi: Region of Interest, None if want the whole original area
            file_format: File format to request, multiple options, primarily 'netcdf4' and 'geotiff'
            projection: Projection of the stored data, defaults to 'geographic'
        """

        # Identifying dataset ids to download
        dataset_ids = sorted([dataset["id"] for dataset in datasets])
        log.debug(f"Dataset IDS: {dataset_ids}", parent="DownloadManager")
        # Downloading specified datasets
        if not dataset_ids:
            log.info("No files will be downloaded. None were found in API search.", parent="DownloadManager")
            return

        for dataset_id in dataset_ids:
            # Download the raw data
            try:
                self._download_single_tailored_dataset(
                    dataset_id,
                    product_id=product_id,
                    roi=roi,
                    file_format=file_format,
                    projection=projection,
                )
            except Exception:
                log.debug("The EUMETSAT access token has been refreshed", parent="DownloadManager")
                self.request_access_token()
                self._download_single_tailored_dataset(
                    dataset_id,
                    product_id=product_id,
                    roi=roi,
                    file_format=file_format,
                    projection=projection,
                )

    def _download_single_tailored_dataset(
        self,
        dataset_id,
        product_id: str = "EO:EUM:DAT:MSG:MSG15-RSS",
        roi: str = None,
        file_format: str = "hrit",
        projection: str = None,
    ):
        """
        Download a single tailored dataset

        Args:
            dataset_id: Dataset ID to download
            product_id: Product ID to determine the ID for the request
            roi: Region of Interest for the area, if None, then no cropping is done
            file_format: File format of the output, defaults to 'geotiff'
            projection: Projection for the output, defaults to native projection of 'geographic'

        return string where the dataset has been saved
        """

        SEVIRI = "HRSEVIRI"
        SEVIRI_HRV = "HRSEVIRI_HRV"
        RSS_ID = "HRSEVIRI_RSS"
        CLM_ID = "MSGCLMK"

        if product_id == "EO:EUM:DAT:MSG:MSG15-RSS":
            tailor_id = RSS_ID
        elif product_id == "EO:EUM:DAT:MSG:MSG15":
            tailor_id = SEVIRI
        elif product_id == "EO:EUM:DAT:MSG:HRSEVIRI":
            tailor_id = SEVIRI
        elif product_id == "EO:EUM:DAT:MSG:RSS-CLM":
            tailor_id = CLM_ID
        else:
            raise ValueError(f"Product ID {product_id} not recognized, ending now")

        if tailor_id == SEVIRI:  # Also do HRV
            credentials = (self.user_key, self.user_secret)
            token = eumdac.AccessToken(credentials)
            datastore = eumdac.DataStore(token)
            product_id = datastore.get_product("EO:EUM:DAT:MSG:HRSEVIRI", dataset_id)
            self.create_and_download_datatailor_data(
                dataset_id=product_id,
                tailor_id=SEVIRI_HRV,
                roi=roi,
                file_format=file_format,
                projection=projection,
            )

        credentials = (self.user_key, self.user_secret)
        token = eumdac.AccessToken(credentials)
        datastore = eumdac.DataStore(token)
        product_id = datastore.get_product("EO:EUM:DAT:MSG:HRSEVIRI", dataset_id)
        self.create_and_download_datatailor_data(
            dataset_id=product_id,
            tailor_id=tailor_id,
            roi=roi,
            file_format=file_format,
            projection=projection,
        )

    def cleanup_datatailor(self):
        """Remove all Data Tailor runs"""
        credentials = (self.user_key, self.user_secret)
        token = eumdac.AccessToken(credentials)
        datatailor = eumdac.DataTailor(token)
        for customisation in datatailor.customisations:
<<<<<<< HEAD
            if customisation.status == "DONE" or customisation.status == "FAILED":
                try:
                    logger.debug(
                        f"Delete completed customisation {customisation} "
                        f"from {customisation.creation_time}."
                    )
                    customisation.delete()
                except eumdac.datatailor.CustomisationError as error:
                    logger.debug("Customisation Error:", error)
                except requests.exceptions.RequestException as error:
                    logger.debug("Unexpected error:", error)
=======
            if customisation.status == "DONE" or "FAILED":
                log.debug(
                    f"Delete completed customisation {customisation} "
                    f"from {customisation.creation_time}.", parent="DownloadManager"
                )
                customisation.delete()

>>>>>>> 455fb2db
    def create_and_download_datatailor_data(
        self,
        dataset_id,
        tailor_id: str = "HRSEVIRI",
        roi: str = None,
        file_format: str = "hrit",
        projection: str = None,
        compression: dict = {"format": "zip"},
    ):
        """
        Create and download a single data tailor call
        """

        # check data store, if its there use this instead
        data_store_filename_remote = dateset_it_to_filename(
            dataset_id, tailor_id, self.native_file_dir
        )
        data_store_filename_local = dateset_it_to_filename(dataset_id, tailor_id, self.data_dir)

        fs = fsspec.open(data_store_filename_remote).fs
        if fs.exists(data_store_filename_remote):
            # copy to 'data_dir'
            log.debug(
                f"Copying file from {data_store_filename_remote} to {data_store_filename_local}",
                parent="DownloadManager"
            )
            fs.get(data_store_filename_remote, data_store_filename_local)

        else:
            log.debug(f"{data_store_filename_remote} does not exist, so will download it", parent="DownloadManager")

            chain = eumdac.tailor_models.Chain(
                product=tailor_id,
                format=file_format,
                projection=projection,
                roi=roi,
                compression=compression,
            )
            datatailor = eumdac.DataTailor(eumdac.AccessToken((self.user_key, self.user_secret)))
            customisation = datatailor.new_customisation(dataset_id, chain=chain)
            sleep_time = 5  # seconds
            log.debug("Customisation: {customisation}", parent="DownloadManager")
            # Customisation Loop
            status = datatailor.get_customisation(customisation._id).status
            while status != "DONE":
                status = datatailor.get_customisation(customisation._id).status
                # Get the status of the ongoing customisation
                log.info(f"Status of ID {customisation._id} is {status}", parent="DownloadManager")

                if "DONE" == status:
                    break
                elif "ERROR" in status or "KILLED" in status:
                    log.info("UNSUCCESS, exiting", parent="DownloadManager")
                    break
                time.sleep(sleep_time)

            customisation = datatailor.get_customisation(customisation._id)
            (out,) = fnmatch.filter(customisation.outputs, "*")
            jobID = customisation._id
            log.info(f"Downloading outputs from Data Tailor job {jobID}", parent="DownloadManager")

            with customisation.stream_output(
                out,
            ) as stream, open(os.path.join(self.data_dir, stream.name), mode="wb") as fdst:
                filename = os.path.join(self.data_dir, stream.name)
                shutil.copyfileobj(stream, fdst)
                log.debug(f"Saved file to {filename}", parent="DownloadManager")

                # save to native file data store
                log.debug(f"Copying file from {filename} to {data_store_filename_remote}", parent="DownloadManager")
                fs = fsspec.open(data_store_filename_remote).fs
                fs.put(filename, data_store_filename_remote)
                log.debug(f"Copied file from {filename} to {data_store_filename_remote}", parent="DownloadManager")

            try:
                log.info(f"Deleting job {jobID} from Data Tailor storage", parent="DownloadManager")
                customisation.delete()

            except Exception as e:
                log.warn(f"Failed deleting customization {jobID}: {e}", exc_info=True)


def get_filesize_megabytes(filename):
    """Returns filesize in megabytes"""
    filesize_bytes = os.path.getsize(filename)
    return filesize_bytes / 1e6


def eumetsat_filename_to_datetime(inner_tar_name):
    """Extracts datetime from EUMETSAT filename.

    Takes a file from the EUMETSAT API and returns
    the date and time part of the filename.

    Args:
        inner_tar_name: Filename part which contains the datetime information.

    Usage example:
        eumetsat_filename_to_datetime(filename)
    """

    p = re.compile(r"^MSG[1234]-SEVI-MSG15-0100-NA-(\d*)\.")
    title_match = p.match(inner_tar_name)
    date_str = title_match.group(1)
    return datetime.datetime.strptime(date_str, "%Y%m%d%H%M%S")


def eumetsat_cloud_name_to_datetime(filename: str):
    """Takes a file from the EUMETSAT API and returns the it's datetime part for Cloud mask files"""
    date_str = filename.split("0100-0100-")[-1].split(".")[0]
    return datetime.datetime.strptime(date_str, "%Y%m%d%H%M%S")<|MERGE_RESOLUTION|>--- conflicted
+++ resolved
@@ -500,27 +500,18 @@
         token = eumdac.AccessToken(credentials)
         datatailor = eumdac.DataTailor(token)
         for customisation in datatailor.customisations:
-<<<<<<< HEAD
             if customisation.status == "DONE" or customisation.status == "FAILED":
                 try:
-                    logger.debug(
+                    log.debug(
                         f"Delete completed customisation {customisation} "
                         f"from {customisation.creation_time}."
                     )
                     customisation.delete()
                 except eumdac.datatailor.CustomisationError as error:
-                    logger.debug("Customisation Error:", error)
+                    log.debug("Customisation Error:", error)
                 except requests.exceptions.RequestException as error:
-                    logger.debug("Unexpected error:", error)
-=======
-            if customisation.status == "DONE" or "FAILED":
-                log.debug(
-                    f"Delete completed customisation {customisation} "
-                    f"from {customisation.creation_time}.", parent="DownloadManager"
-                )
-                customisation.delete()
-
->>>>>>> 455fb2db
+                    log.debug("Unexpected error:", error)
+
     def create_and_download_datatailor_data(
         self,
         dataset_id,
