--- conflicted
+++ resolved
@@ -413,13 +413,7 @@
         projection,
         attempts=2,
     ):
-<<<<<<< HEAD
         """Attempts to download a dataset, retrying once if an exception occurs
-=======
-        """
-        Attempts to download a dataset, retrying once if an exception occurs,
-        possibly due to an expired access token.
->>>>>>> 82cdaea1
 
         Args:
             dataset_id: Dataset ID to download
