--- conflicted
+++ resolved
@@ -252,15 +252,10 @@
     # Check if zarr already exists
     for entry in tqdm(grib_files):
         try:
-<<<<<<< HEAD
-            dataarray = load_cloudmask_to_dataarray(entry, temp_directory, region, calculate_osgb=False)
+            dataarray = load_cloudmask_to_dataarray(
+                entry, temp_directory, region, calculate_osgb=False
+            )
             if dataarray is not None:
-=======
-            dataset = load_cloudmask_to_dataarray(
-                entry, temp_directory, region, calculate_osgb=False
-            )
-            if dataset is not None:
->>>>>>> 8bce4bdc
                 try:
                     save_dataarray_to_zarr(
                         dataarray,
