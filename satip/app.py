--- conflicted
+++ resolved
@@ -1,18 +1,7 @@
 """ Application that pulls data from the EUMETSAT API and saves to a zarr file"""
 import glob
-<<<<<<< HEAD
 import logging
 import os
-=======
-
-import dask
-
-dask.config.set(num_workers=1)
-import logging
-import os
-
-os.environ["PYTROLL_CHUNK_SIZE"] = "512"
->>>>>>> 7b8edf86
 import tempfile
 from typing import Optional
 
@@ -124,12 +113,9 @@
         logger.info(
             f"Memory in use: {psutil.Process(os.getpid()).memory_info().rss / 1024 ** 2} MB"
         )
-<<<<<<< HEAD
-=======
         logger.info(
             f"Memory in use: {psutil.Process(os.getpid()).memory_info().rss / 1024 ** 2} MB"
         )
->>>>>>> 7b8edf86
         # Check if any RSS imagery is available, if not, fall back to 15 minutely data
         if len(datasets) == 0:
             logger.info("No RSS Imagery available, falling back to 15-minutely data")
@@ -161,12 +147,6 @@
         logger.info(
             f"Memory in use: {psutil.Process(os.getpid()).memory_info().rss / 1024 ** 2} MB"
         )
-<<<<<<< HEAD
-=======
-        logger.info(
-            f"Memory in use: {psutil.Process(os.getpid()).memory_info().rss / 1024 ** 2} MB"
-        )
->>>>>>> 7b8edf86
 
         # 2. Load nat files to one Xarray Dataset
         native_files = (
