import datetime
import logging
import os
import subprocess
import warnings
from pathlib import Path
from typing import Any, Tuple

import numcodecs
import numpy as np
import pandas as pd
import xarray as xr
from satpy import Scene

from satip.compression import Compressor, is_dataset_clean
from satip.geospatial import GEOGRAPHIC_BOUNDS, lat_lon_to_osgb
from satip.serialize import serialize_attrs

warnings.filterwarnings("ignore", message="divide by zero encountered in true_divide")
warnings.filterwarnings("ignore", message="invalid value encountered in sin")
warnings.filterwarnings("ignore", message="invalid value encountered in cos")
warnings.filterwarnings("ignore", message="invalid value encountered in double_scalars")
warnings.filterwarnings("ignore", message="invalid value encountered in true_divide")
warnings.filterwarnings(
    "ignore",
    message="You will likely lose important projection information when converting to a PROJ string from another format. See: https://proj.org/faq.html#what-is-the-best-format-for-describing-coordinate-reference-systems",
)


def decompress(full_bzip_filename: Path, temp_pth: Path) -> str:
    """
    Decompresses .bz2 file and returns the non-compressed filename

    Args:
        full_bzip_filename: Full compressed filename
        temp_pth: Temporary path to save the native file

    Returns:
        The full native filename to the decompressed file
    """
    base_bzip_filename = os.path.basename(full_bzip_filename)
    base_nat_filename = os.path.splitext(base_bzip_filename)[0]
    full_nat_filename = os.path.join(temp_pth, base_nat_filename)
    if os.path.exists(full_nat_filename):
        os.remove(full_nat_filename)
    with open(full_nat_filename, "wb") as nat_file_handler:
        process = subprocess.run(
            ["pbzip2", "--decompress", "--keep", "--stdout", full_bzip_filename],
            stdout=nat_file_handler,
        )
    process.check_returncode()
    return full_nat_filename


def load_native_to_dataset(
    filename: Path, temp_directory: Path, area: str, calculate_osgb: bool = True
) -> Tuple[xr.DataArray, xr.DataArray]:
    """
    Load compressed native files into an Xarray dataset

    Resampling to the same grid for the HRV channel,
     and replacing small chunks of NaNs with interpolated values, and add a time coordinate

    Args:
        filename: The filename of the compressed native file to load
        temp_directory: Temporary directory to store the decompressed files
        area: Name of the geographic area to use, such as 'UK'
        calculate_osgb: Whether to calculate OSGB x and y coordinates, only needed for first data array

    Returns:
        Returns Xarray DataArray if script worked, else returns None
    """
    hrv_compressor = Compressor(
        variable_order=["HRV"], maxs=np.array([103.90016]), mins=np.array([-1.2278595])
    )
    compressor = Compressor(
        mins=np.array(
            [
                -2.5118103,
                -64.83977,
                63.404694,
                2.844452,
                199.10002,
                -17.254883,
                -26.29155,
                -1.1009827,
                -2.4184198,
                199.57048,
                198.95093,
            ]
        ),
        maxs=np.array(
            [
                69.60857,
                339.15588,
                340.26526,
                317.86752,
                313.2767,
                315.99194,
                274.82297,
                93.786545,
                101.34922,
                249.91806,
                286.96323,
            ]
        ),
        variable_order=[
            "IR_016",
            "IR_039",
            "IR_087",
            "IR_097",
            "IR_108",
            "IR_120",
            "IR_134",
            "VIS006",
            "VIS008",
            "WV_062",
            "WV_073",
        ],
    )
    if filename.suffix == ".bz2":
        try:
            # IF decompression fails, pass
            decompressed_filename: str = decompress(filename, temp_directory)
            decompressed_file = True
        except subprocess.CalledProcessError:
            return None, None
    else:
        decompressed_filename = str(filename)
        decompressed_file = False
    scene = Scene(filenames={"seviri_l1b_native": [decompressed_filename]})
    hrv_scene = Scene(filenames={"seviri_l1b_native": [decompressed_filename]})
    hrv_scene.load(
        [
            "HRV",
        ]
    )
    scene.load(
        [
            "IR_016",
            "IR_039",
            "IR_087",
            "IR_097",
            "IR_108",
            "IR_120",
            "IR_134",
            "VIS006",
            "VIS008",
            "WV_062",
            "WV_073",
        ]
    )
    # HRV covers a smaller portion of the disk than other bands, so use that as the bounds
    # Selected bounds emprically for have no NaN values from off disk image, and covering the UK + a bit
    dataarray: xr.DataArray = convert_scene_to_dataarray(
        scene, band="IR_016", area=area, calculate_osgb=calculate_osgb
    )
    hrv_dataarray: xr.DataArray = convert_scene_to_dataarray(
        hrv_scene, band="HRV", area=area, calculate_osgb=calculate_osgb
    )
    if decompressed_file:
        # Delete file off disk, but only if we decompressed it first, so still have a copy
        os.remove(decompressed_filename)

    # Compress and return
    dataarray = compressor.compress(dataarray)
    hrv_dataarray = hrv_compressor.compress(hrv_dataarray)
    return dataarray, hrv_dataarray


def load_cloudmask_to_dataset(
    filename: Path, temp_directory: Path, area: str, calculate_osgb: bool = True
) -> xr.DataArray:
    """
    Load cloud mask files into an Xarray dataset

    Replacing small chunks of NaNs with interpolated values, and add a time coordinate

    Args:
        filename: The filename of the GRIB file to load
        temp_directory: Temporary directory to store the decompressed files
        area: Name of the geographic area to use, such as 'UK'
        calculate_osgb: Whether to calculate OSGB coordinates, only needed for first data array

    Returns:
        Returns Xarray DataArray if script worked, else returns None
    """
    scene = Scene(filenames={"seviri_l2_grib": [filename]})
    scene.load(
        [
            "cloud_mask",
        ]
    )
    # Selected bounds emprically for have no NaN values from off disk image, and covering the UK + a bit
    dataarray: xr.DataArray = convert_scene_to_dataarray(
        scene, band="cloud_mask", area=area, calculate_osgb=calculate_osgb
    )

    # Compress and return
    dataarray = dataarray.transpose("time", "y_geostationary", "x_geostationary", "variable")
    dataarray = dataarray.round().clip(min=0, max=3).astype(np.int8)
    dataarray.attrs = serialize_attrs(dataarray.attrs)
    # Convert 3's to NaNs as they should be No Data/Space
    dataarray = dataarray.where(dataarray["variable"] != 3)
    return dataarray


def convert_scene_to_dataarray(
    scene: Scene, band: str, area: str, calculate_osgb: bool = True
) -> xr.DataArray:
    if area not in GEOGRAPHIC_BOUNDS:
        raise ValueError(f"`area` must be one of {GEOGRAPHIC_BOUNDS.keys()}, not '{area}'")
    if area != "RSS":
        scene = scene.crop(ll_bbox=GEOGRAPHIC_BOUNDS[area])

    # Remove acq time from all bands because it is not useful, and can actually
    # get in the way of combining multiple Zarr datasets.
    data_attrs = {}
    for channel in scene.wishlist:
        scene[channel] = scene[channel].drop_vars("acq_time", errors="ignore")
        for attr in scene[channel].attrs:
            new_name = channel + "_" + attr
            data_attrs[new_name] = scene[channel].attrs[attr]

    dataset: xr.Dataset = scene.to_xarray_dataset()
    dataarray = dataset.to_array()

    # Lat and Lon are the same for all the channels now
    if calculate_osgb:
        lon, lat = scene[band].attrs["area"].get_lonlats()
        osgb_x, osgb_y = lat_lon_to_osgb(lat, lon)
        # Assign x_osgb and y_osgb and set some attributes
        dataarray = dataarray.assign_coords(
            x_osgb=(("y", "x"), np.float32(osgb_x)),
            y_osgb=(("y", "x"), np.float32(osgb_y)),
        )
        for name in ["x_osgb", "y_osgb"]:
            dataarray[name].attrs = {"units": "meter", "coordinate_reference_system": "OSGB"}

        dataarray.x_osgb.attrs["name"] = "Easting"
        dataarray.y_osgb.attrs["name"] = "Northing"

    for name in ["x", "y"]:
        dataarray[name].attrs["coordinate_reference_system"] = "geostationary"

    # Round to the nearest 5 minutes
    dataarray.attrs["end_time"] = pd.Timestamp(dataarray.attrs["end_time"]).round("5 min")
<<<<<<< HEAD
    dataarray.attrs.update(data_attrs)
=======

    # Rename x and y to make clear the coordinate system they are in
    dataarray = dataarray.rename({"x": "x_geostationary", "y": "y_geostationary"})

>>>>>>> 93920823
    if "time" not in dataarray.dims:
        time = pd.to_datetime(dataset.attrs["end_time"])
        dataarray = add_constant_coord_to_dataarray(dataarray, "time", time)

    del dataarray["crs"]
    del scene

    return dataarray


def save_dataset_to_zarr(
    dataarray: xr.DataArray,
    zarr_path: str,
    zarr_mode: str = "a",
    timesteps_per_chunk: int = 1,
    y_size_per_chunk: int = 256,
    x_size_per_chunk: int = 256,
    channel_chunk_size: int = 12,
    dtype="int16",
) -> None:
    """
    Save an Xarray DataArray into a Zarr file

    Args:
        dataarray: DataArray to save
        zarr_path: Filename of the Zarr dataset
        zarr_mode: Mode to write to the filename, either 'w' for write, or 'a' to append
        timesteps_per_chunk: Timesteps per Zarr chunk
        y_size_per_chunk: Y pixels per Zarr chunk
        x_size_per_chunk: X pixels per Zarr chunk

    """
    dataarray = dataarray.transpose("time", "y_geostationary", "x_geostationary", "variable")

    # Number of timesteps, x and y size per chunk, and channels (all 12)
    chunks = (
        timesteps_per_chunk,
        x_size_per_chunk,
        y_size_per_chunk,
        channel_chunk_size,
    )
    dataarray = dataarray.chunk(chunks)
    dataarray = dataarray.fillna(-1)  # Fill NaN with -1, even if none should exist
    if not is_dataset_clean(dataarray):
        # One last check again just incase chunking causes any issues
        print("Failing clean check after chunking")
        return
    dataarray = xr.Dataset({"stacked_eumetsat_data": dataarray}).astype(dtype)

    zarr_mode_to_extra_kwargs = {
        "a": {"append_dim": "time"},
        "w": {
            "encoding": {
                "stacked_eumetsat_data": {
                    "compressor": numcodecs.get_codec(dict(id="bz2", level=5)),
                    "chunks": chunks,
                },
                "time": {"units": "nanoseconds since 1970-01-01"},
            }
        },
    }

    assert zarr_mode in ["a", "w"], "`zarr_mode` must be one of: `a`, `w`"
    extra_kwargs = zarr_mode_to_extra_kwargs[zarr_mode]

    dataarray.to_zarr(zarr_path, mode=zarr_mode, consolidated=True, compute=True, **extra_kwargs)


def add_constant_coord_to_dataarray(
    dataarray: xr.DataArray, coord_name: str, coord_val: Any
) -> xr.DataArray:
    """
    Adds a new coordinate with a constant value to the DataArray

    Args:
        dataarray: DataArrray which will have the new coords added to it
        coord_name: Name for the new coordinate dimensions
        coord_val: Value that will be assigned to the new coordinates

    Returns:
        DataArrray with the new coords added to it
    """
    dataarray = dataarray.assign_coords({coord_name: coord_val}).expand_dims(coord_name)

    return dataarray


def check_if_timestep_exists(dt: datetime.datetime, zarr_dataset: xr.Dataset) -> bool:
    """
    Check if a timestep exists within the Xarray dataset

    Args:
        dt: Datetime of the file to check
        zarr_dataset: Zarr dataset ofthe EUMETSAT data

    Returns:
        Bool whether the timestep is in the Xarray 'time' coordinate or not
    """
    dt = pd.Timestamp(dt).round("5 min")
    if dt in zarr_dataset.coords["time"].values:
        return True
    else:
        return False


def create_markdown_table(table_info: dict, index_name: str = "Id") -> str:
    """
    Returns a string for a markdown table, formatted
    according to the dictionary passed as `table_info`
    Parameters:
        table_info: Mapping from index to values
        index_name: Name to use for the index column
    Returns:
        md_str: Markdown formatted table string
    Example:
        >>> table_info = {
                'Apples': {
                    'Cost': '40p',
                    'Colour': 'Red/green',
                },
                'Oranges': {
                    'Cost': '50p',
                    'Colour': 'Orange',
                },
            }
        >>> md_str = create_markdown_table(table_info, index_name='Fruit')
        >>> print(md_str)
        | Fruit   | Cost   | Colour    |
        |:--------|:-------|:----------|
        | Apples  | 40p    | Red/green |
        | Oranges | 50p    | Orange    |
    """

    df_info = pd.DataFrame(table_info).T
    df_info.index.name = index_name

    md_str = df_info.to_markdown()

    return md_str


# Cell
def set_up_logging(
    name: str,
    log_dir: str,
    main_logging_level: str = "DEBUG",
) -> logging.Logger:
    """
    `set_up_logging` initialises and configures a custom
    logger for `satip`. The logging level of the file and
    Jupyter outputs are specified by `main_logging_level`
    whilst the Slack handler uses `slack_logging_level`.
    There are three core ways that logs are broadcasted:
    - Logging to a specified file
    - Logging to Jupyter cell outputs
    - Logging to Slack
    Note that the value passed for `main_logging_level`
    and `slack_logging_level` must be one of:
    - 'CRITICAL'
    - 'FATAL'
    - 'ERROR'
    - 'WARNING'
    - 'WARN'
    - 'INFO'
    - 'DEBUG'
    - 'NOTSET'
    Parameters:
        name: Name of the logger, if a logging.Logger object
              is passed then that will be used instead.
        log_dir: directory where the logs will be stored
        main_logging_level: Logging level for file and Jupyter
    Returns:
        logger: Custom satip logger
    Example:
        Here we'll create a custom logger that saves data
        to the file 'test_log.txt' and also sends Slack
        messages to the specified user and channel.
        >>> from satip.utils import set_up_logging
        >>> import logging
        >>> logger = set_up_logging('test_log',
                                    'test_log.txt',
                                    slack_id=slack_id,
                                    slack_webhook_url=slack_webhook_url)
        >>> logger.log(logging.INFO, 'This will output to file and Jupyter but not to Slack as it is not critical')
        '2020-10-20 10:24:35,367 - INFO - This will output to file and Jupyter but not to Slack as it is not critical'
    """

    # Initialising logger
    if isinstance(name, str):
        logger = logging.getLogger(name)
    else:
        # instance where a logger object is passed
        logger = name

    # Configuring log level
    logging_levels = ["CRITICAL", "FATAL", "ERROR", "WARNING", "WARN", "INFO", "DEBUG", "NOTSET"]

    assert (
        main_logging_level in logging_levels
    ), f"main_logging_level must be one of {', '.join(logging_levels)}"

    logger.setLevel(getattr(logging, main_logging_level))

    # Defining global formatter
    formatter = logging.Formatter("%(asctime)s - %(levelname)s - %(message)s")

    # Configuring Jupyter output handler
    stream_handler = logging.StreamHandler()
    stream_handler.setFormatter(formatter)
    logger.addHandler(stream_handler)

    # Configuring file output handler
    if not os.path.exists(log_dir):
        os.makedirs(log_dir)

    log_fp = f"{log_dir}/{name}.txt"
    file_handler = logging.FileHandler(log_fp, mode="a")
    file_handler.setFormatter(formatter)
    file_handler.setLevel(getattr(logging, main_logging_level))
    logger.addHandler(file_handler)

    return logger<|MERGE_RESOLUTION|>--- conflicted
+++ resolved
@@ -245,14 +245,10 @@
 
     # Round to the nearest 5 minutes
     dataarray.attrs["end_time"] = pd.Timestamp(dataarray.attrs["end_time"]).round("5 min")
-<<<<<<< HEAD
     dataarray.attrs.update(data_attrs)
-=======
 
     # Rename x and y to make clear the coordinate system they are in
     dataarray = dataarray.rename({"x": "x_geostationary", "y": "y_geostationary"})
-
->>>>>>> 93920823
     if "time" not in dataarray.dims:
         time = pd.to_datetime(dataset.attrs["end_time"])
         dataarray = add_constant_coord_to_dataarray(dataarray, "time", time)
