import glob
import logging
import multiprocessing as mp
import os
import tempfile
from itertools import repeat

import dask
import numpy as np
import pandas as pd
import xarray as xr
from satpy import Scene
from tqdm import tqdm

from satip.eumetsat import DownloadManager, eumetsat_filename_to_datetime
from satip.jpeg_xl_float_with_nans import JpegXlFloatWithNaNs
from satip.scale_to_zero_to_one import ScaleToZeroToOne
from satip.serialize import serialize_attrs
from satip.utils import convert_scene_to_dataarray

logging.disable(logging.DEBUG)
logging.disable(logging.INFO)

import warnings

warnings.filterwarnings("ignore", category=RuntimeWarning)


def func(datasets_and_tuples_and_return_data):
    datasets, hrv_tuple, non_hrv_tuple, return_data = datasets_and_tuples_and_return_data
    with tempfile.TemporaryDirectory() as tmpdir:
        datasets = [datasets]
        api_key = os.environ["SAT_API_KEY"]
        api_secret = os.environ["SAT_API_SECRET"]
        download_manager = DownloadManager(
            user_key=api_key, user_secret=api_secret, data_dir=tmpdir
        )
        download_manager.download_datasets(datasets)
        # 2. Load nat files to one Xarray Dataset
        f = list(glob.glob(os.path.join(tmpdir, "*.nat")))
        if len(f) == 0:
            return None, None, None
        else:
            f = f[0]

        scaler = ScaleToZeroToOne(
            mins=np.array(
                [
                    -2.5118103,
                    -64.83977,
                    63.404694,
                    2.844452,
                    199.10002,
                    -17.254883,
                    -26.29155,
                    -1.1009827,
                    -2.4184198,
                    199.57048,
                    198.95093,
                ]
            ),
            maxs=np.array(
                [
                    69.60857,
                    339.15588,
                    340.26526,
                    317.86752,
                    313.2767,
                    315.99194,
                    274.82297,
                    93.786545,
                    101.34922,
                    249.91806,
                    286.96323,
                ]
            ),
            variable_order=[
                "IR_016",
                "IR_039",
                "IR_087",
                "IR_097",
                "IR_108",
                "IR_120",
                "IR_134",
                "VIS006",
                "VIS008",
                "WV_062",
                "WV_073",
            ],
        )
        hrv_scaler = ScaleToZeroToOne(
            variable_order=["HRV"], maxs=np.array([103.90016]), mins=np.array([-1.2278595])
        )
        hrv_scene = Scene(filenames={"seviri_l1b_native": [f]})
        hrv_scene.load(
            [
                "HRV",
            ]
        )
        hrv_dataarray: xr.DataArray = convert_scene_to_dataarray(
            hrv_scene, band="HRV", area="RSS", calculate_osgb=False
        )
        attrs = serialize_attrs(hrv_dataarray.attrs)
        hrv_dataarray = hrv_scaler.rescale(hrv_dataarray)
        hrv_dataarray.attrs.update(attrs)

        now_time = pd.Timestamp(hrv_dataarray["time"].values[0]).strftime("%Y%m%d%H%M")

        hrv_dataarray = hrv_dataarray.transpose(
            "time", "y_geostationary", "x_geostationary", "variable"
        )

        hrv_dataset = hrv_dataarray.to_dataset(name="data")
        scene = Scene(filenames={"seviri_l1b_native": [f]})
        scene.load(
            [
                "IR_016",
                "IR_039",
                "IR_087",
                "IR_097",
                "IR_108",
                "IR_120",
                "IR_134",
                "VIS006",
                "VIS008",
                "WV_062",
                "WV_073",
            ]
        )
        # print("Loaded Non-HRV")
        dataarray: xr.DataArray = convert_scene_to_dataarray(
            scene, band="IR_016", area="RSS", calculate_osgb=False
        )
        attrs = serialize_attrs(dataarray.attrs)
        dataarray = scaler.rescale(dataarray)
        dataarray.attrs.update(attrs)

        dataarray = dataarray.transpose("time", "y_geostationary", "x_geostationary", "variable")

        dataset = dataarray.to_dataset(name="data")

        if return_data:
            return hrv_dataset, dataset, now_time
        else:
            # Write into the monthly Zarr file
            # Write non-HRV
            write_region(
                dataset,
                path=non_hrv_tuple[0],
                times=non_hrv_tuple[1],
                x=non_hrv_tuple[2],
                y=non_hrv_tuple[3],
            )
            write_region(
                hrv_dataset, path=hrv_tuple[0], times=hrv_tuple[1], x=hrv_tuple[2], y=hrv_tuple[3]
            )


def write_region(data, path, x, y, times):
    if len(data.coords["x_geostationary"].values) == 5568:  # Flip should work?
        print("Flipping X")
        data = data.isel(x_geostationary=slice(None, None, -1))
    elif len(data.coords["x_geostationary"].values) == 5570:  # Need to trim off 2 pixels
        data = data.isel(x_geostationary=slice(0, 5568))

    # Quick checks on coordinates
    assert np.isclose(data.coords["x_geostationary"][:10].values, x[:10]).all()
    assert np.isclose(data.coords["y_geostationary"][:10].values, y[:10]).all()
    assert np.isclose(data.coords["y_geostationary"][-10:].values, y[-10:]).all()
    assert np.isclose(data.coords["x_geostationary"][-10:].values, x[-10:]).all()

    # Write to where index of the time is, so get i from there
    # times is the times values for the thing, so get the index here
    i = np.argmin(np.abs(times - data["time"][0]))
    data.to_zarr(
        path,
        region={
            "time": slice(i, i + 1),
            "y_geostationary": slice(0, 4176),
            "x_geostationary": slice(0, len(data.coords["x_geostationary"].values)),
            "variable": slice(0, 1),
        },
    )
    data.close()


def create_dummy_zarr(datasets, base_path):
    hrv, non_hrv, now_time = func((datasets[0], None, None, True))
    timestamps = []
    non_hrv_path = os.path.join(
        base_path,
        pd.Timestamp(eumetsat_filename_to_datetime(datasets[0]["id"]))
        .round("5 min")
        .strftime("%Y%m")
        + ".zarr",
    )
    hrv_path = os.path.join(
        base_path,
        "hrv_"
        + pd.Timestamp(eumetsat_filename_to_datetime(datasets[0]["id"]))
        .round("5 min")
        .strftime("%Y%m")
        + ".zarr",
    )
    for dataset in datasets:
        timestamps.append(
            pd.Timestamp(eumetsat_filename_to_datetime(dataset["id"]))
            .round("5 min")
            .to_datetime64()
        )

    dummies = dask.array.zeros(
        (len(datasets), 1392, 3712, 11), chunks=(1, 1392, 3712, 1), dtype="float32"
    )
    ds = xr.Dataset(
        data_vars=dict(data=(["time", "y_geostationary", "x_geostationary", "variable"], dummies)),
        attrs=non_hrv["data"].attrs,
        coords=dict(
            x_geostationary=non_hrv.coords["x_geostationary"],
            y_geostationary=non_hrv.coords["y_geostationary"],
            variable=non_hrv.coords["variable"],
            time=timestamps,
        ),
    )
    # ds = xr.Dataset({"data": ("x_geostationary", dummies_x, "y_geostationary", dummies_y, "time", dummies_y, "variable", dummies_v)})
    # ds.attrs = first_data["data"].attrs
<<<<<<< HEAD
=======
    print(ds)
>>>>>>> b56638ad
    hrv_dummies = dask.array.zeros(
        (len(datasets), 4176, 5568, 1), chunks=(1, 4176, 5568, 1), dtype="float32"
    )
    hrv_ds = xr.Dataset(
        data_vars=dict(
            data=(["time", "y_geostationary", "x_geostationary", "variable"], hrv_dummies)
        ),
        attrs=hrv["data"].attrs,
        coords=dict(
            x_geostationary=hrv.coords["x_geostationary"][
                :5568
            ],  # Some HRV files are 2 pixels smaller than rest, this just trims off 2 pixels, which should be okay?
            y_geostationary=hrv.coords["y_geostationary"],
            variable=hrv.coords["variable"],
            time=timestamps,
        ),
    )

    compression_algos = {
        "jpeg-xl": JpegXlFloatWithNaNs(lossless=False, distance=0.4, effort=8),
    }
    compression_algo = compression_algos["jpeg-xl"]

    zarr_mode_to_extra_kwargs = {
        "a": {"append_dim": "time"},
        "w": {
            "encoding": {
                "data": {
                    "compressor": compression_algo,
                },
                "time": {"units": "nanoseconds since 1970-01-01"},
            }
        },
    }

    extra_kwargs = zarr_mode_to_extra_kwargs["w"]

    ds.to_zarr(non_hrv_path, compute=False, **extra_kwargs, consolidated=True)
    hrv_ds.to_zarr(hrv_path, compute=False, **extra_kwargs, consolidated=True)

    return (
        hrv_path,
        hrv_ds["time"].values,
        hrv_ds["x_geostationary"].values,
        hrv_ds["y_geostationary"].values,
    ), (non_hrv_path, ds["time"].values, ds["x_geostationary"].values, ds["y_geostationary"].values)


if __name__ == "__main__":

    date_range = pd.date_range(start="2011-01-01 00:00", end="2019-01-01 00:00", freq="1M")
    api_key = os.environ["SAT_API_KEY"]
    api_secret = os.environ["SAT_API_SECRET"]
    download_manager = DownloadManager(user_key=api_key, user_secret=api_secret, data_dir="./")
    first = True
    for date in date_range[::-1]:
        start_date = pd.Timestamp(date) - pd.Timedelta("1M")
        end_date = pd.Timestamp(date) + pd.Timedelta("1min")
        datasets = download_manager.identify_available_datasets(
            start_date=start_date.strftime("%Y-%m-%d-%H-%M-%S"),
            end_date=end_date.strftime("%Y-%m-%d-%H-%M-%S"),
        )
        print(len(datasets))
        if len(datasets) == 0:
            continue
        tmp_datasets = []
        for dataset in datasets:
            try:
                if os.path.exists(
                    os.path.join(
                        "/mnt/storage_ssd_4tb/EUMETSAT_Zarr/",
                        f"{pd.Timestamp(eumetsat_filename_to_datetime(dataset['id'])).round('5 min').strftime('%Y%m%d%H%M')}.zarr.zip",
                    )
                ):
                    print(
                        f"Skipping Time {pd.Timestamp(eumetsat_filename_to_datetime(dataset['id'])).round('5 min').strftime('%Y%m%d%H%M')}"
                    )
                    continue
                if os.path.exists(
                    os.path.join(
                        "/home/jacob/mnt/storage_a/data/ocf/solar_pv_nowcasting/nowcasting_dataset_pipeline/satellite/EUMETSAT/SEVIRI_RSS/zarr/v6/",
                        f"{pd.Timestamp(eumetsat_filename_to_datetime(dataset['id'])).round('5 min').strftime('%Y%m%d%H%M')}.zarr.zip",
                    )
                ):
                    print(
                        f"Skipping Time {pd.Timestamp(eumetsat_filename_to_datetime(dataset['id'])).round('5 min').strftime('%Y%m%d%H%M')}"
                    )
                    continue
            except AttributeError as e:
                print(e)
                continue
            tmp_datasets.append(dataset)
        if len(tmp_datasets) == 0:
            continue
        # tmp_datasets = datasets
        print(f"Num datasets left: {len(tmp_datasets)}")
        # Get a single example for filling in the Zarr dataset
        hrv_tuple, non_hrv_tuple = create_dummy_zarr(
            datasets, "/mnt/storage_ssd_4tb/EUMETSAT_Zarr/"
        )
        # Now map datasets to f
        pool = mp.Pool(processes=48)
        first = False
        for _ in tqdm(
            pool.imap_unordered(
                func, zip(datasets, repeat(hrv_tuple), repeat(non_hrv_tuple), repeat(False))
            ),
            total=len(datasets),
        ):
            continue<|MERGE_RESOLUTION|>--- conflicted
+++ resolved
@@ -224,10 +224,7 @@
     )
     # ds = xr.Dataset({"data": ("x_geostationary", dummies_x, "y_geostationary", dummies_y, "time", dummies_y, "variable", dummies_v)})
     # ds.attrs = first_data["data"].attrs
-<<<<<<< HEAD
-=======
     print(ds)
->>>>>>> b56638ad
     hrv_dummies = dask.array.zeros(
         (len(datasets), 4176, 5568, 1), chunks=(1, 4176, 5568, 1), dtype="float32"
     )
