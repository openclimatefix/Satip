"""Script to run end-to-end and generate plots to verify correct processing.

This script generates end-to-end data prep and plots for making sure the data is being processed
correctly.
You will find the generated plots in the current working directory.

Usage example:
  python3 generate_test_plots.py
"""
import glob
import os
from pathlib import Path

import cartopy.crs as ccrs
import matplotlib.pyplot as plt
import rasterio
import xarray as xr

from satip import eumetsat
from satip.utils import load_cloudmask_to_dataset, load_native_to_dataset, save_dataset_to_zarr

RSS_ID = "EO:EUM:DAT:MSG:MSG15-RSS"
CLOUD_ID = "EO:EUM:DAT:MSG:RSS-CLM"

user_key = os.environ.get("EUMETSAT_USER_KEY")
user_secret = os.environ.get("EUMETSAT_USER_SECRET")

download_manager = eumetsat.DownloadManager(
    user_key=user_key,
    user_secret=user_secret,
    data_dir=os.getcwd(),
    log_fp=os.path.join(os.getcwd(), "log.txt"),
    logger_name="Plotting_test",
)


def _plot_tailored(input_name: str) -> None:
    """Plots the results of a download of tailored datasets."""
    geotiff_files = list(glob.glob(os.path.join(os.getcwd(), "*.tif")))
    image = rasterio.open(geotiff_files[0])
    plt.imshow(image.read(1))
    plt.title(f"Tailored {input_name}")
    plt.savefig(os.path.join(os.getcwd(), f"tailored_{input_name}.png"), dpi=300)
    plt.cla()
    plt.clf()
    os.remove(geotiff_files[0])


# Then tailored ones: Download for the tailored date-range and plot.
download_manager.download_tailored_date_range(
    start_date="2020-06-01 11:59:00",
    end_date="2020-06-01 12:02:00",
    file_format="geotiff",
    product_id=CLOUD_ID,
)
<<<<<<< HEAD
_plot_tailored("cloud_mask")
=======
# plot_tailored("cloud_mask")
>>>>>>> 122f44ea
download_manager.download_tailored_date_range(
    start_date="2020-06-01 11:59:00",
    end_date="2020-06-01 12:00:00",
    file_format="geotiff",
    product_id=RSS_ID,
)
<<<<<<< HEAD
_plot_tailored("rss")
=======
# plot_tailored("rss")
>>>>>>> 122f44ea

# Get 1 RSS native file and 1 cloud mask file
download_manager.download_date_range(
    start_date="2020-06-01 11:59:00", end_date="2020-06-01 12:00:00", product_id=RSS_ID
)
# 1 Cloud mask
download_manager.download_date_range(
    start_date="2020-06-01 11:59:00", end_date="2020-06-01 12:02:00", product_id=CLOUD_ID
)

# Convert to Xarray DataArray
rss_filename = list(glob.glob(os.path.join(os.getcwd(), "*.nat")))
cloud_mask_filename = list(glob.glob(os.path.join(os.getcwd(), "*.grb")))


<<<<<<< HEAD
def _plot_dataset(dataset: xr.DataArray, name: str, area: str) -> None:
    """Plots a xarray-dataset and saves the output to a defined filename.

    Args:
        dataset: xarray data set to plot.
        name: File base name to write to.
        area: Area suffix for the filename; get appended to `name`.
    """
    ax = plt.axes(projection=ccrs.OSGB())
    dataset.plot.pcolormesh(
        ax=ax,
        transform=ccrs.OSGB(),
        x="x_osgb",
        y="y_osgb",
        add_colorbar=True,
    )
=======
def plot_dataset(dataset: xr.DataArray, name: str, area: str) -> None:
    if area == "UK":
        ax = plt.axes(projection=ccrs.OSGB())
        dataset.plot.pcolormesh(
            ax=ax,
            transform=ccrs.OSGB(),
            x="x_osgb",
            y="y_osgb",
            add_colorbar=True,
        )
    else:
        ax = plt.axes(projection=ccrs.Geostationary(central_longitude=9.5))
        dataset.plot.pcolormesh(
            ax=ax,
            transform=ccrs.Geostationary(central_longitude=9.5),
            x="x_geostationary",
            y="y_geostationary",
            add_colorbar=True,
        )
>>>>>>> 122f44ea
    ax.coastlines()
    plt.savefig(os.path.join(os.getcwd(), f"{name}_{area}.png"))
    plt.cla()
    plt.clf()


for area in ["UK", "RSS"]:
    # First do it with the cloud mask
    cloudmask_dataset = load_cloudmask_to_dataset(
        Path(cloud_mask_filename[0]), temp_directory=Path(os.getcwd()), area=area
    )
    rss_dataset, hrv_dataset = load_native_to_dataset(
        Path(rss_filename[0]), temp_directory=Path(os.getcwd()), area=area
    )

    # Save to Zarrs, to then load them back
    save_dataset_to_zarr(
        cloudmask_dataset,
        zarr_path=os.path.join(os.getcwd(), "cloud.zarr"),
        channel_chunk_size=1,
        dtype="int8",
        zarr_mode="w",
    )
    save_dataset_to_zarr(
        rss_dataset,
        zarr_path=os.path.join(os.getcwd(), "rss.zarr"),
        channel_chunk_size=11,
        dtype="int16",
        zarr_mode="w",
    )
    save_dataset_to_zarr(
        hrv_dataset,
        zarr_path=os.path.join(os.getcwd(), "hrv.zarr"),
        channel_chunk_size=1,
        dtype="int16",
        zarr_mode="w",
    )

    # Load them from Zarr to ensure its the same as the output from satip
    cloudmask_dataset = (
        xr.open_zarr(os.path.join(os.getcwd(), "cloud.zarr"), consolidated=True)[
            "stacked_eumetsat_data"
        ]
        .isel(time=0)
        .sel(variable="cloud_mask")
    )
    rss_dataset = (
        xr.open_zarr(os.path.join(os.getcwd(), "rss.zarr"), consolidated=True)[
            "stacked_eumetsat_data"
        ]
        .isel(time=0)
        .sel(variable="IR_016")
    )
    hrv_dataset = (
        xr.open_zarr(os.path.join(os.getcwd(), "hrv.zarr"), consolidated=True)[
            "stacked_eumetsat_data"
        ]
        .isel(time=0)
        .sel(variable="HRV")
    )

    print(cloudmask_dataset)
    print(rss_dataset)
    print(hrv_dataset)

    _plot_dataset(hrv_dataset, "hrv", area)
    _plot_dataset(rss_dataset, "rss", area)
    _plot_dataset(cloudmask_dataset, "cloud_mask", area)<|MERGE_RESOLUTION|>--- conflicted
+++ resolved
@@ -53,22 +53,14 @@
     file_format="geotiff",
     product_id=CLOUD_ID,
 )
-<<<<<<< HEAD
-_plot_tailored("cloud_mask")
-=======
-# plot_tailored("cloud_mask")
->>>>>>> 122f44ea
+#_plot_tailored("cloud_mask")
 download_manager.download_tailored_date_range(
     start_date="2020-06-01 11:59:00",
     end_date="2020-06-01 12:00:00",
     file_format="geotiff",
     product_id=RSS_ID,
 )
-<<<<<<< HEAD
-_plot_tailored("rss")
-=======
-# plot_tailored("rss")
->>>>>>> 122f44ea
+#_plot_tailored("rss")
 
 # Get 1 RSS native file and 1 cloud mask file
 download_manager.download_date_range(
@@ -84,7 +76,6 @@
 cloud_mask_filename = list(glob.glob(os.path.join(os.getcwd(), "*.grb")))
 
 
-<<<<<<< HEAD
 def _plot_dataset(dataset: xr.DataArray, name: str, area: str) -> None:
     """Plots a xarray-dataset and saves the output to a defined filename.
 
@@ -93,16 +84,6 @@
         name: File base name to write to.
         area: Area suffix for the filename; get appended to `name`.
     """
-    ax = plt.axes(projection=ccrs.OSGB())
-    dataset.plot.pcolormesh(
-        ax=ax,
-        transform=ccrs.OSGB(),
-        x="x_osgb",
-        y="y_osgb",
-        add_colorbar=True,
-    )
-=======
-def plot_dataset(dataset: xr.DataArray, name: str, area: str) -> None:
     if area == "UK":
         ax = plt.axes(projection=ccrs.OSGB())
         dataset.plot.pcolormesh(
@@ -121,7 +102,6 @@
             y="y_geostationary",
             add_colorbar=True,
         )
->>>>>>> 122f44ea
     ax.coastlines()
     plt.savefig(os.path.join(os.getcwd(), f"{name}_{area}.png"))
     plt.cla()
